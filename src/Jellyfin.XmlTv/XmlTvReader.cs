--- conflicted
+++ resolved
@@ -80,15 +80,7 @@
 
         if (string.IsNullOrEmpty(id))
         {
-<<<<<<< HEAD
-            value = value.Replace('-', '.').Replace('_', '.');
-            if (double.TryParse(value, NumberStyles.Any, CultureInfo.InvariantCulture, out var _))
-            {
-                channel.Number = value;
-            }
-=======
             return null;
->>>>>>> 8072b978
         }
 
         var result = new XmlTvChannel(id);
@@ -140,7 +132,7 @@
 
     private void SetChannelNumber(XmlTvChannel channel, string value)
     {
-        value = value.Replace('-', '.');
+        value = value.Replace('-', '.').Replace('_', '.');
         if (double.TryParse(value, NumberStyles.Any, CultureInfo.InvariantCulture, out var _))
         {
             channel.Number = value;
